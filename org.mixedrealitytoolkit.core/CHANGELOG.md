--- conflicted
+++ resolved
@@ -4,17 +4,15 @@
 
 ## [3.3.0-development] - 2024-06-24
 
-<<<<<<< HEAD
 ### Added
 
 * Added event `OnSpeechRecognitionKeywordChanged` to allow UI updates when the speech recognition keyword has changed. [PR #792](https://github.com/MixedRealityToolkit/MixedRealityToolkit-Unity/pull/792/)
-=======
+
 ### Fixed
 
 * Fixed broken project validation help link, for item 'MRTK3 profile may need to be assigned for the Standalone build target' (Issue #882) [PR#886 (https://github.com/MixedRealityToolkit/MixedRealityToolkit-Unity/pull/886)]
 
 ## [3.2.2-development] - 2024-06-13
->>>>>>> 2eb4ab30
 
 ### Fixed
 
